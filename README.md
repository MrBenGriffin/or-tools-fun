## or-tools: Examples and Models

### Seating - A Delegate Seating Problem
_This is the problem that introduced me to **or-tools**._

This is the sort of problem that I consider to be verging on requiring access to magic.

There is a one day event that covers several named sessions.
The seating for the event does not change: seats are arranged in named rows of different lengths. 

Company (organisation) delegates should always sit together, and a delegate should not have to switch seats if attending successive sessions.

What makes this more complex than e.g. a wedding planner is that delegates do not go to all sessions.

So, the constraints are:
* Seating is in rows. Each row has an arbitrary number of seats. 
* Each named delegate belongs to one named organisation.
* Each delegate will attend at least one session.
* Delegates of each organisation sit in adjacent seats in a session.
* Each delegate will sit in the same place in consecutive sessions.
* Each seat can only sit one delegate per session.
* Each delegate is assigned a maximum of one chair in each session.

### Chessboard - legal pieces puzzle
Given a library of pieces and their moves, 
and given a requirement of which pieces to use, and how many,
determine a solution such that no piece can be taken by another.

This is an extension of the N-Queens puzzle
E.g. find a solution for 6 queens, 2 knights, and maximum (2) kings.


     ♞■□■□■□♚
     ■□■♛■□■□
     □■□■□■♛■
     ■□♛□■□■□
     □■□■□♛□■
     ■♛■□■□■□
     □■□■♛■□■
     ♚□■□■□■♞

### Polyomino Puzzle Solver
This solves filling a space with a set of defined polyominoes.

_A polyomino is a plane geometric figure formed by joining one or more equal squares edge to edge.
It is a polyform whose cells are squares. It may be regarded as a finite subset of the regular square tiling._

This example includes a pentomino class.

A standard pentomino puzzle is to tile a rectangular box with the pentominoes, i.e. cover it without overlap and
without gaps. Each of the 12 pentominoes has an area of 5 unit squares, so the box must have an area of 60 units.
Possible sizes that use just one of each pentomino are 6×10, 5×12, 4×15 and 3×20.
The 6×10 case, first solved in 1960, has exactly 2339 solutions.
The 5×12 box has 1010 solutions, the 4×15 box has 368 solutions, and the 3×20 box has just 2 solutions
The 8×8 rectangle with a 2×2 hole in the center has 65 solutions.

This program allows any grid (with arbitrary holes) and allows a variety of shapes to be used to fill it.
e.g. 10x12 grid, with 8 x 'U' pentominoes and 1 or more 'F'.
If successful, it returns a box drawing of the result, e.g. for a 3x20 grid with 1 of each pentomino:

    ╔═══╦═╦═════╦═══════╦═╦═════╦═══╦═╦═════╗
    ║ ╔═╝ ╚═╗   ║ ╔═══╦═╝ ╚═╗ ╔═╝ ╔═╣ ╚═══╗ ║
    ║ ╚═╗ ╔═╩═══╩═╩═╗ ╚═══╗ ║ ║ ╔═╝ ╚═══╗ ║ ║
    ╚═══╩═╩═════════╩═════╩═╩═╩═╩═══════╩═╩═╝

### Polycube Puzzle Solver
This solves filling a 3D space with a set of defined polycubes.
It is roughly the same as the polyomino solver, but extended to three dimensions.

A pentacube is a polycube composed of 5 cubes.
There are 29 distinct three-dimensional pentacubes (Bouwkamp 1981).
Of these, the 12 planar pentacubes (corresponding to solid pentominoes), are well known.
Among the non-planar pentacubes, there are five that have at least one plane of symmetry;
Each of them is its own mirror image. The remaining 12 pentacubes come in mirror image pairs.

This will generate obj/mtl 3D 'Wavefront' files of the solution.

<<<<<<< HEAD
#### Digraph Solver
This uses just one single constraint! AddCircuit()

An or-tools example implementing/demonstrating the AddCircuit constraint
Find path from 'start' to 'stop' through a directed graph (digraph) of nodes and arcs in a given number of steps.
steps can be a specific number, 'min', or 'max'

The problem codes the digraph as a dict of nodes : a list of the arcs from that node.
For instance,

```Python
a: ['o', 'd', 'b', 'y']  # node 'a' has 4 outgoing arcs:  a->o, a->d, a->b, a->y
```

This example:
* Generates a random problem with 61 nodes, all but the 'stop' node having 4 outgoing arcs.
* Prints the problem digraph
* Solves the minimum and maximum paths.
* Solves (or fails) for seeking path-lengths from minimum to maximum steps long printing the result.

For instance, using 26 nodes it may produce something like the following:

````text
a: ['g', 't', 'n', 'w']
b: ['p', 'g', 'l', 'n']
c: ['i', 'z', 'o', 'k']
d: ['y', 'x', 'p', 'z']
e: ['u', 'f', 'h', 'j']
f: ['n', 'q', 'l', 'j']
g: ['r', 'q', 'u', 'b']
h: ['m', 'v', 's', 'w']
i: ['p', 'w', 'q', 'v']
j: ['g', 'f', 'e', 'q']
k: ['n', 'p', 's', 'c']
l: ['q', 'n', 'u', 't']
m: ['d', 'k', 'x', 'r']
n: ['u', 'l', 'q', 's']
o: ['z', 'y', 'm', 'h']
p: ['o', 'x', 'l', 'j']
q: ['k', 'g', 'm', 'c']
r: ['n', 'h', 'k', 'j']
s: ['p', 'm', 'k', 'h']
t: ['k', 'u', 'i', 'c']
u: ['b', 's', 'w', 'd']
v: ['o', 'b', 'd', 'p']
w: ['l', 'o', 'f', 'e']
x: ['r', 'j', 'w', 'e']
y: ['p', 'x', 'h', 'g']
z: []

a-w-o-z
a-g-q-c-z
a-w-l-t-c-z
a-g-b-l-q-c-z
a-g-b-p-o-m-d-z
a-w-o-y-p-l-u-d-z
a-g-b-p-j-e-h-m-d-z
a-g-b-p-j-e-h-m-k-c-z
a-g-b-p-j-e-h-m-k-c-o-z
a-t-u-d-y-g-b-l-n-s-k-c-z
a-w-l-t-c-o-y-p-x-r-n-u-d-z
a-t-u-s-h-v-p-l-n-q-c-i-w-o-z
a-w-l-t-u-s-p-o-y-x-r-n-q-m-d-z
a-g-r-h-v-p-l-t-u-b-n-q-c-i-w-o-z
a-g-r-k-n-q-c-i-w-o-h-v-p-l-t-u-d-z
a-g-r-j-e-h-v-p-l-t-u-b-n-q-c-i-w-o-z
a-g-r-j-e-h-v-p-l-t-u-s-k-n-q-c-i-w-o-z
a-t-k-c-i-w-f-q-m-d-x-j-g-u-b-l-n-s-p-o-z
a-n-s-m-x-r-j-e-f-q-k-c-i-w-l-t-u-d-y-p-o-z
a-w-f-q-m-d-x-j-e-u-b-g-r-k-n-l-t-c-i-v-p-o-z
a-w-l-t-i-v-b-n-s-k-c-o-y-p-x-r-j-e-f-q-g-u-d-z
a-g-u-d-y-p-j-e-f-q-m-x-r-n-s-h-w-l-t-k-c-i-v-o-z
a-w-l-t-u-b-g-q-k-c-i-v-o-y-p-x-r-j-e-f-n-s-h-m-d-z
````

#### That's all for the moment!
=======
![Exploded](polycube/exploded.jpg)

![Packed](polycube/packed.jpg)





>>>>>>> d50363a3
<|MERGE_RESOLUTION|>--- conflicted
+++ resolved
@@ -75,7 +75,15 @@
 
 This will generate obj/mtl 3D 'Wavefront' files of the solution.
 
-<<<<<<< HEAD
+![Exploded](polycube/exploded.jpg)
+
+![Packed](polycube/packed.jpg)
+
+
+
+
+
+
 #### Digraph Solver
 This uses just one single constraint! AddCircuit()
 
@@ -152,13 +160,3 @@
 ````
 
 #### That's all for the moment!
-=======
-![Exploded](polycube/exploded.jpg)
-
-![Packed](polycube/packed.jpg)
-
-
-
-
-
->>>>>>> d50363a3
